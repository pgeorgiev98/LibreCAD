--- conflicted
+++ resolved
@@ -79,10 +79,7 @@
 
 void RS_ActionSelect::updateToolBar() {
     if (RS_DIALOGFACTORY!=NULL) {
-<<<<<<< HEAD
-        if (selectSingle&& !isFinished()){
-            RS_DIALOGFACTORY->requestToolBarSelect(this, nextAction);
-        }else{
+        if (isFinished()){
             if(container->countSelected()==0){
                 //some nextAction segfault with empty selection
                 //todo: make actions safe with empty selection
@@ -105,14 +102,10 @@
                 }
                 RS_DIALOGFACTORY->requestPreviousToolBar();
             }
-
-=======
-        if (isFinished()){
-            RS_DIALOGFACTORY->requestPreviousToolBar();
         }else{
->>>>>>> 20b7770b
             RS_DIALOGFACTORY->requestToolBarSelect(this, nextAction);
         }
+
     }
 }
 
