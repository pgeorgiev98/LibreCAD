/****************************************************************************
**
** This file is part of the LibreCAD project, a 2D CAD program
**
** Copyright (C) 2010 R. van Twisk (librecad@rvt.dds.nl)
** Copyright (C) 2001-2003 RibbonSoft. All rights reserved.
**
**
** This file may be distributed and/or modified under the terms of the
** GNU General Public License version 2 as published by the Free Software
** Foundation and appearing in the file gpl-2.0.txt included in the
** packaging of this file.
**
** This program is distributed in the hope that it will be useful,
** but WITHOUT ANY WARRANTY; without even the implied warranty of
** MERCHANTABILITY or FITNESS FOR A PARTICULAR PURPOSE.  See the
** GNU General Public License for more details.
**
** You should have received a copy of the GNU General Public License
** along with this program; if not, write to the Free Software
** Foundation, Inc., 51 Franklin Street, Fifth Floor, Boston, MA  02110-1301  USA
**
** This copyright notice MUST APPEAR in all copies of the script!
**
**********************************************************************/

#ifndef RS_ACTIONSELECTSINGLE_H
#define RS_ACTIONSELECTSINGLE_H

#include "rs_actioninterface.h"
#include "rs_actionselect.h"


/**
 * This action class can handle user events to select entities.
 *
 * @author Andrew Mustun
 */
class RS_ActionSelectSingle : public RS_ActionInterface {
    Q_OBJECT
public:
    RS_ActionSelectSingle(RS_EntityContainer& container,
<<<<<<< HEAD
                          RS_GraphicView& graphicView,RS_ActionSelect* actionSelect=NULL, QVector<RS2::EntityType>* entityTypeList=NULL);
=======
                          RS_GraphicView& graphicView,RS_ActionInterface* actionSelect=NULL);
>>>>>>> 20b7770b
    ~RS_ActionSelectSingle() {}

    static QAction* createGUIAction(RS2::ActionType /*type*/, QObject* /*parent*/);

    virtual RS2::ActionType rtti() {
        return RS2::ActionSelectSingle;
    }

    virtual void trigger();
    virtual void keyPressEvent(QKeyEvent* e);
    virtual void mouseReleaseEvent(QMouseEvent* e);
    virtual void updateMouseCursor();

private:
    QVector<RS2::EntityType>* entityTypeList;

    RS_Entity* en;
    RS_ActionSelect* actionSelect;
};

#endif<|MERGE_RESOLUTION|>--- conflicted
+++ resolved
@@ -40,11 +40,7 @@
     Q_OBJECT
 public:
     RS_ActionSelectSingle(RS_EntityContainer& container,
-<<<<<<< HEAD
-                          RS_GraphicView& graphicView,RS_ActionSelect* actionSelect=NULL, QVector<RS2::EntityType>* entityTypeList=NULL);
-=======
-                          RS_GraphicView& graphicView,RS_ActionInterface* actionSelect=NULL);
->>>>>>> 20b7770b
+                          RS_GraphicView& graphicView,RS_ActionInterface* actionSelect=NULL, QVector<RS2::EntityType>* entityTypeList=NULL);
     ~RS_ActionSelectSingle() {}
 
     static QAction* createGUIAction(RS2::ActionType /*type*/, QObject* /*parent*/);
