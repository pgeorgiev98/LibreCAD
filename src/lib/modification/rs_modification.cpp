--- conflicted
+++ resolved
@@ -1957,105 +1957,6 @@
         }
     }
 
-<<<<<<< HEAD
-=======
-    // trim trim entity
-    int ind = 0;
-    RS_Vector is = sol.getClosest(limitCoord, NULL, &ind);
-    //sol.getClosest(limitCoord, NULL, &ind);
-    RS_DEBUG->print("RS_Modification::trim: limitCoord: %f/%f", limitCoord.x, limitCoord.y);
-    RS_DEBUG->print("RS_Modification::trim: sol.get(0): %f/%f", sol.get(0).x, sol.get(0).y);
-    RS_DEBUG->print("RS_Modification::trim: sol.get(1): %f/%f", sol.get(1).x, sol.get(1).y);
-    RS_DEBUG->print("RS_Modification::trim: ind: %d", ind);
-    RS_Vector is2 = sol.get(ind==0 ? 1 : 0);
-    //RS_Vector is2 = sol.get(ind);
-    RS_DEBUG->print("RS_Modification::trim: is2: %f/%f", is2.x, is2.y);
-
-    if (trimEntity->rtti()==RS2::EntityEllipse) {//special for ellipse arc
-        RS_Ellipse* c = (RS_Ellipse*)trimmed1;
-        double am=c->getEllipseAngle(trimCoord);
-        double ias[sol.getNumber()];
-        double ia,ia2;
-        for(int ii=0; ii<sol.getNumber(); ii++) { //find closest according ellipse angle
-            ias[ii]=c->getEllipseAngle(sol.get(ii));
-            if( !ii ||  fabs( remainder( ias[ii] - am, 2*M_PI)) < fabs( remainder( ia -am, 2*M_PI)) ) {
-                ia = ias[ii];
-                is = sol.get(ii);
-            }
-        }
-        std::sort(ias,ias+sol.getNumber());
-        for(int ii=0; ii<sol.getNumber(); ii++) { //find segment to enclude trimCoord
-            if ( ! RS_Math::isSameDirection(ia,ias[ii],RS_TOLERANCE)) continue;
-            if( RS_Math::isAngleBetween(am,ias[(ii+sol.getNumber()-1)% sol.getNumber()],ia,false))  {
-                ia2=ias[(ii+sol.getNumber()-1)% sol.getNumber()];
-            } else {
-                ia2=ias[(ii+1)% sol.getNumber()];
-            }
-            break;
-        }
-        for(int ii=0; ii<sol.getNumber(); ii++) { //find segment to enclude trimCoord
-            if ( ! RS_Math::isSameDirection(ia2,c->getEllipseAngle(sol.get(ii)),RS_TOLERANCE)) continue;
-            is2=sol.get(ii);
-            break;
-        }
-        if(RS_Math::isSameDirection(c->getAngle1(),c->getAngle2(),RS_TOLERANCE_ANGLE)) {
-            //whole ellipse
-            if( !RS_Math::isAngleBetween(am,ia,ia2,c->isReversed())) {
-                RS_Math::swap(ia,ia2);
-                RS_Math::swap(is,is2);
-            }
-            c->setAngle1(ia);
-            c->setAngle2(ia2);
-            double da1=fabs(remainder(c->getAngle1()-am,2*M_PI));
-            double da2=fabs(remainder(c->getAngle2()-am,2*M_PI));
-            if(da2<da1) {
-                RS_Math::swap(is,is2);
-            }
-
-        } else {
-            double dia=fabs(remainder(ia-am,2*M_PI));
-            double dia2=fabs(remainder(ia2-am,2*M_PI));
-            double ai_min=(dia<dia2)? dia:dia2;
-            double da1=fabs(remainder(c->getAngle1()-am,2*M_PI));
-            double da2=fabs(remainder(c->getAngle2()-am,2*M_PI));
-            double da_min=(da1<da2)? da1:da2;
-            if( da_min < ai_min ) {
-                //trimming one end of arc
-                bool irev= RS_Math::isAngleBetween(ia2,am,ia, false) ;
-                if ( RS_Math::isAngleBetween(ia,c->getAngle1(),c->getAngle2(), c->isReversed()) &&
-                        RS_Math::isAngleBetween(ia2,c->getAngle1(),c->getAngle2(), c->isReversed()) ) { //
-                    if(irev) {
-                        c->setAngle2(ia);
-                        c->setAngle1(ia2);
-                    } else {
-                        c->setAngle1(ia);
-                        c->setAngle2(ia2);
-                    }
-                    da1=fabs(remainder(c->getAngle1()-am,2*M_PI));
-                    da2=fabs(remainder(c->getAngle2()-am,2*M_PI));
-                }
-                if( ((da1 < da2) && (RS_Math::isAngleBetween(ia2,ia,c->getAngle1(),c->isReversed()))) ||
-                        ((da1 > da2) && (RS_Math::isAngleBetween(ia2,c->getAngle2(),ia,c->isReversed())))
-                  ) {
-                    RS_Math::swap(is,is2);
-                }
-            } else {
-                //choose intersection as new end
-                if( dia > dia2) {
-                    RS_Math::swap(is,is2);
-                    RS_Math::swap(ia,ia2);
-                }
-                if(RS_Math::isAngleBetween(ia,c->getAngle1(),c->getAngle2(),c->isReversed())) {
-                    if(RS_Math::isAngleBetween(am,c->getAngle1(),ia,c->isReversed())) {
-                        c->setAngle2(ia);
-                    } else {
-                        c->setAngle1(ia);
-                    }
-                }
-            }
-        }
-    }
->>>>>>> 55fa7f5f
     RS2::Ending ending = trimmed1->getTrimPoint(trimCoord, is);
     switch (ending) {
     case RS2::EndingStart:
