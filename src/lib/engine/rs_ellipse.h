/****************************************************************************
**
** This file is part of the LibreCAD project, a 2D CAD program
**
** Copyright (C) 2010 R. van Twisk (librecad@rvt.dds.nl)
** Copyright (C) 2001-2003 RibbonSoft. All rights reserved.
**
**
** This file may be distributed and/or modified under the terms of the
** GNU General Public License version 2 as published by the Free Software
** Foundation and appearing in the file gpl-2.0.txt included in the
** packaging of this file.
**
** This program is distributed in the hope that it will be useful,
** but WITHOUT ANY WARRANTY; without even the implied warranty of
** MERCHANTABILITY or FITNESS FOR A PARTICULAR PURPOSE.  See the
** GNU General Public License for more details.
**
** You should have received a copy of the GNU General Public License
** along with this program; if not, write to the Free Software
** Foundation, Inc., 51 Franklin Street, Fifth Floor, Boston, MA  02110-1301  USA
**
** This copyright notice MUST APPEAR in all copies of the script!
**
**********************************************************************/


#ifndef RS_ELLIPSE_H
#define RS_ELLIPSE_H

#ifdef  HAS_BOOST
#include <boost/math/special_functions/ellint_2.hpp>
#include <boost/math/tools/roots.hpp>
//#include <boost/fusion/tuple.hpp>
#include <boost/tuple/tuple.hpp>
#endif

#include "rs_atomicentity.h"

/**
 * Holds the data that defines an ellipse.
 * angle1=angle2=0.0 is reserved for whole ellipses
 * add 2*M_PI to angle1 or angle2 to make whole range ellipse arcs
 */
class RS_EllipseData {
public:
    RS_EllipseData(const RS_Vector& center,
                   const RS_Vector& majorP,
                   double ratio,
                   double angle1, double angle2,
                   bool reversed) {

        this->center = center;
        this->majorP = majorP;
        this->ratio = ratio;
        this->angle1 = angle1;
        this->angle2 = angle2;
        this->reversed = reversed;
    }

    friend class RS_Ellipse;

    friend std::ostream& operator << (std::ostream& os, const RS_EllipseData& ed) {
        os << "(" << ed.center <<
           "/" << ed.majorP <<
           " " << ed.ratio <<
           " " << ed.angle1 <<
           "," << ed.angle2 <<
           ")";
        return os;
    }

private:
    //! Ellipse center
    RS_Vector center;
    //! Endpoint of major axis relative to center.
    RS_Vector majorP;
    //! Ratio of minor axis to major axis.
    double ratio;
    //! Start angle
    double angle1;
    //! End angle
    double angle2;
    //! Reversed (cw) flag
    bool reversed;
};




/**
 * Class for an ellipse entity. All angles are in Rad.
 *
 * @author Andrew Mustun
 */
class RS_Ellipse : public RS_AtomicEntity {
public:
    RS_Ellipse(RS_EntityContainer* parent,
               const RS_EllipseData& d);
    virtual ~RS_Ellipse() {}

    virtual RS_Entity* clone() {
        RS_Ellipse* e = new RS_Ellipse(*this);
        e->initId();
        return e;
    }

    /**	@return RS2::EntityEllipse */
    virtual RS2::EntityType rtti() const {
        return RS2::EntityEllipse;
    }


    /**
     * @return Start point of the entity.
     */
    virtual RS_Vector getStartpoint() const;

    /**
     * @return End point of the entity.
     */
    virtual RS_Vector getEndpoint() const;
    virtual RS_Vector getEllipsePoint(const double& a) const; //find the point according to ellipse angle

    virtual void moveStartpoint(const RS_Vector& pos);
    virtual void moveEndpoint(const RS_Vector& pos);
#ifdef  HAS_BOOST
    virtual double getLength() const;
    double getEllipseLength(double a1, double a2) const;
    double getEllipseLength(double a2) const;
#else
    virtual double getLength() const{
        return -1.;
   }
#endif
    static double ellipticIntegral_2(const double& k, const double& phi);//wrapper for elliptic integral

    virtual RS2::Ending getTrimPoint(const RS_Vector& trimCoord,
                                     const RS_Vector& trimPoint);

    virtual RS_Vector prepareTrim(const RS_Vector& trimCoord,
                                  const RS_VectorSolutions& trimSol);

    double getEllipseAngle (const RS_Vector& pos) const;

    /** @return Copy of data that defines the ellipse. **/
    RS_EllipseData getData() const {
        return data;
    }

    virtual RS_VectorSolutions getRefPoints();

    /**
     * @retval true if the arc is reversed (clockwise),
     * @retval false otherwise
     */
    bool isReversed() const {
        return data.reversed;
    }
    /** sets the reversed status. */
    void setReversed(bool r) {
        data.reversed = r;
    }

    /** @return The rotation angle of this ellipse */
    double getAngle() const {
        return data.majorP.angle();
    }

    /** @return The start angle of this arc */
    double getAngle1() const {
        return data.angle1;
    }
    /** Sets new start angle. */
    void setAngle1(double a1) {
        data.angle1 = a1;
    }
    /** @return The end angle of this arc */
    double getAngle2() const {
        return data.angle2;
    }
    /** Sets new end angle. */
    void setAngle2(double a2) {
        data.angle2 = a2;
    }


    /** @return The center point (x) of this arc */
    RS_Vector getCenter() const {
        return data.center;
    }
    /** Sets new center. */
    void setCenter(const RS_Vector& c) {
        data.center = c;
    }

    /** @return The endpoint of the major axis (relative to center). */
    RS_Vector getMajorP() const {
        return data.majorP;
    }
    /** Sets new major point (relative to center). */
    void setMajorP(const RS_Vector& p) {
        data.majorP = p;
    }

    /** @return The ratio of minor to major axis */
    double getRatio() const {
        return data.ratio;
    }
    /** Sets new ratio. */
    void setRatio(double r) {
        data.ratio = r;
    }


    /**
     * @return Angle length in rad.
     */
    virtual double getAngleLength() const {
        double ret;
        if (isReversed()) {
            ret= RS_Math::correctAngle(data.angle1-data.angle2);
        } else {
            ret= RS_Math::correctAngle(data.angle2-data.angle1);
        }
        if(ret<RS_TOLERANCE_ANGLE) ret=2.*M_PI;
        return ret;
    }

    /** @return The major radius of this ellipse. Same as getRadius() */
    double getMajorRadius() const {
        return data.majorP.magnitude();
    }

    /** @return The minor radius of this ellipse */
    double getMinorRadius() const {
        return data.majorP.magnitude()*data.ratio;
    }
<<<<<<< HEAD
#ifdef	HAS_BOOST
    bool createFrom4P(const RS_VectorSolutions& sol);
#endif
=======
    bool createFrom4P(const RS_VectorSolutions& sol);
>>>>>>> 604420da
    virtual RS_Vector getMiddlePoint(void)const;
    virtual RS_Vector getNearestEndpoint(const RS_Vector& coord,
                                         double* dist = NULL) const;
    virtual RS_Vector getNearestPointOnEntity(const RS_Vector& coord,
            bool onEntity = true, double* dist = NULL, RS_Entity** entity=NULL) const;
    virtual RS_Vector getNearestCenter(const RS_Vector& coord,
                                       double* dist = NULL);
    virtual RS_Vector getNearestMiddle(const RS_Vector& coord,
                                       double* dist = NULL,
                                       int middlePoints = 1
                                       )const;
    virtual RS_Vector getNearestDist(double distance,
                                     const RS_Vector& coord,
                                     double* dist = NULL);
    virtual RS_Vector getNearestOrthTan(const RS_Vector& coord,
                                    const RS_Line& normal,
                                     bool onEntity = false);
    virtual double getDistanceToPoint(const RS_Vector& coord,
                                      RS_Entity** entity=NULL,
                                      RS2::ResolveLevel level=RS2::ResolveNone,
                                      double solidDist = RS_MAXDOUBLE) const;
    bool switchMajorMinor(void); //switch major minor axes to keep major the longer ellipse radius
    virtual void correctAngles();//make sure angleLength() is not more than 2*M_PI
    virtual bool isPointOnEntity(const RS_Vector& coord,
                                 double tolerance=RS_TOLERANCE) const;

    virtual void move(const RS_Vector& offset);
    virtual void rotate(const double& angle);
    virtual void rotate(const RS_Vector& center, const double& angle);
    virtual void rotate(const RS_Vector& center, const RS_Vector& angle);
    virtual void scale(const RS_Vector& center, const RS_Vector& factor);
    virtual void mirror(const RS_Vector& axisPoint1, const RS_Vector& axisPoint2);
    virtual void moveRef(const RS_Vector& ref, const RS_Vector& offset);

    virtual void draw(RS_Painter* painter, RS_GraphicView* view, double& patternOffset);

    friend std::ostream& operator << (std::ostream& os, const RS_Ellipse& a);

    //virtual void calculateEndpoints();
    virtual void calculateBorders();

    //direction of tangent at endpoints
    virtual double getDirection1() const;
    virtual double getDirection2() const;

protected:
    RS_EllipseData data;

};

#ifdef  HAS_BOOST
//functor to solve for distance, used by snapDistance
class EllipseDistanceFunctor
{
public:
    EllipseDistanceFunctor(RS_Ellipse* ellipse, double const& target) : distance(target)
    { // Constructor
        e=ellipse;
        ra=e->getMajorRadius();
        k2=1.- e->getRatio()*e->getRatio();
    }
    void setDistance(const double& target){
        distance=target;
    }

    boost::fusion::tuple <double, double, double> operator()(double const& z) const {
        double cz=cos(z);
        double sz=sin(z);
        //delta amplitude
        double d=sqrt(1-k2*sz*sz);
        // return f(x), f'(x) and f''(x)
        return boost::fusion::make_tuple(
                    e->getEllipseLength(z)-distance,
                    ra*d,
                    k2*ra*sz*cz/d
                    );
    }

private:

    double distance;
    RS_Ellipse* e;
    double ra;
    double k2;
};
#endif


#endif
//EOF<|MERGE_RESOLUTION|>--- conflicted
+++ resolved
@@ -236,13 +236,7 @@
     double getMinorRadius() const {
         return data.majorP.magnitude()*data.ratio;
     }
-<<<<<<< HEAD
-#ifdef	HAS_BOOST
     bool createFrom4P(const RS_VectorSolutions& sol);
-#endif
-=======
-    bool createFrom4P(const RS_VectorSolutions& sol);
->>>>>>> 604420da
     virtual RS_Vector getMiddlePoint(void)const;
     virtual RS_Vector getNearestEndpoint(const RS_Vector& coord,
                                          double* dist = NULL) const;
