/****************************************************************************
**
** This file is part of the LibreCAD project, a 2D CAD program
**
** Copyright (C) 2010 R. van Twisk (librecad@rvt.dds.nl)
** Copyright (C) 2001-2003 RibbonSoft. All rights reserved.
**
**
** This file may be distributed and/or modified under the terms of the
** GNU General Public License version 2 as published by the Free Software
** Foundation and appearing in the file gpl-2.0.txt included in the
** packaging of this file.
**
** This program is distributed in the hope that it will be useful,
** but WITHOUT ANY WARRANTY; without even the implied warranty of
** MERCHANTABILITY or FITNESS FOR A PARTICULAR PURPOSE.  See the
** GNU General Public License for more details.
**
** You should have received a copy of the GNU General Public License
** along with this program; if not, write to the Free Software
** Foundation, Inc., 51 Franklin Street, Fifth Floor, Boston, MA  02110-1301  USA
**
** This copyright notice MUST APPEAR in all copies of the script!
**
**********************************************************************/


#ifndef RS_ELLIPSE_H
#define RS_ELLIPSE_H

#include "rs_atomicentity.h"

/**
 * Holds the data that defines an ellipse.
 */
class RS_EllipseData {
public:
    RS_EllipseData(const RS_Vector& center,
                   const RS_Vector& majorP,
                   double ratio,
                   double angle1, double angle2,
                   bool reversed) {

        this->center = center;
        this->majorP = majorP;
        this->ratio = ratio;
        this->angle1 = angle1;
        this->angle2 = angle2;
        this->reversed = reversed;
    }

    friend class RS_Ellipse;

    friend std::ostream& operator << (std::ostream& os, const RS_EllipseData& ed) {
        os << "(" << ed.center <<
           "/" << ed.majorP <<
           " " << ed.ratio <<
           " " << ed.angle1 <<
           "," << ed.angle2 <<
           ")";
        return os;
    }

private:
    //! Ellipse center
    RS_Vector center;
    //! Endpoint of major axis relative to center.
    RS_Vector majorP;
    //! Ratio of minor axis to major axis.
    double ratio;
    //! Start angle
    double angle1;
    //! End angle
    double angle2;
    //! Reversed (cw) flag
    bool reversed;
};




/**
 * Class for an ellipse entity. All angles are in Rad.
 *
 * @author Andrew Mustun
 */
class RS_Ellipse : public RS_AtomicEntity {
public:
    RS_Ellipse(RS_EntityContainer* parent,
               const RS_EllipseData& d);
    virtual ~RS_Ellipse() {}

    virtual RS_Entity* clone() {
        RS_Ellipse* e = new RS_Ellipse(*this);
        e->initId();
        return e;
    }

    /**	@return RS2::EntityEllipse */
    virtual RS2::EntityType rtti() const {
        return RS2::EntityEllipse;
    }


    /**
     * @return Start point of the entity.
     */
    virtual RS_Vector getStartpoint() const {
        RS_Vector p;
        p.set(data.center.x + cos(data.angle1) * getMajorRadius(),
              data.center.y + sin(data.angle1) * getMinorRadius());
        p.rotate(data.center, getAngle());
        return p;
    }
    /**
     * @return End point of the entity.
     */
    virtual RS_Vector getEndpoint() const {
        RS_Vector p;
        p.set(data.center.x + cos(data.angle2) * getMajorRadius(),
              data.center.y + sin(data.angle2) * getMinorRadius());
        p.rotate(data.center, getAngle());
        return p;
    }

    virtual void moveStartpoint(const RS_Vector& pos);
    virtual void moveEndpoint(const RS_Vector& pos);
<<<<<<< HEAD

    virtual RS2::Ending getTrimPoint(const RS_Vector& trimCoord,
                                     const RS_Vector& trimPoint);

    virtual RS_Vector prepareTrim(const RS_Vector& trimCoord,
                                  const RS_VectorSolutions& trimSol);
=======

    virtual RS2::Ending getTrimPoint(const RS_Vector& coord,
                                     const RS_Vector& trimPoint);
>>>>>>> 55fa7f5f

    double getEllipseAngle(const RS_Vector& pos);

    /** @return Copy of data that defines the ellipse. **/
    RS_EllipseData getData() {
        return data;
    }

    virtual RS_VectorSolutions getRefPoints();

    /**
     * @retval true if the arc is reversed (clockwise),
     * @retval false otherwise
     */
    bool isReversed() const {
        return data.reversed;
    }
    /** sets the reversed status. */
    void setReversed(bool r) {
        data.reversed = r;
    }

    /** @return The rotation angle of this ellipse */
    double getAngle() const {
        return data.majorP.angle();
    }

    /** @return The start angle of this arc */
    double getAngle1() {
        return data.angle1;
    }
    /** Sets new start angle. */
    void setAngle1(double a1) {
        data.angle1 = a1;
    }
    /** @return The end angle of this arc */
    double getAngle2() {
        return data.angle2;
    }
    /** Sets new end angle. */
    void setAngle2(double a2) {
        data.angle2 = a2;
    }


    /** @return The center point (x) of this arc */
    RS_Vector getCenter() {
        return data.center;
    }
    /** Sets new center. */
    void setCenter(const RS_Vector& c) {
        data.center = c;
    }

    /** @return The endpoint of the major axis (relative to center). */
    RS_Vector getMajorP() {
        return data.majorP;
    }
    /** Sets new major point (relative to center). */
    void setMajorP(const RS_Vector& p) {
        data.majorP = p;
    }

    /** @return The ratio of minor to major axis */
    double getRatio() {
        return data.ratio;
    }
    /** Sets new ratio. */
    void setRatio(double r) {
        data.ratio = r;
    }


    /**
     * @return Angle length in rad.
     */
    virtual double getAngleLength() const {
        if (isReversed()) {
            return data.angle1-data.angle2;
        } else {
            return data.angle2-data.angle1;
        }
    }

    /** @return The major radius of this ellipse. Same as getRadius() */
    double getMajorRadius() const {
        return data.majorP.magnitude();
    }

    /** @return The minor radius of this ellipse */
    double getMinorRadius() const {
        return data.majorP.magnitude()*data.ratio;
    }

    virtual RS_Vector getNearestEndpoint(const RS_Vector& coord,
                                         double* dist = NULL);
    virtual RS_Vector getNearestPointOnEntity(const RS_Vector& coord,
            bool onEntity = true, double* dist = NULL, RS_Entity** entity=NULL);
    virtual RS_Vector getNearestCenter(const RS_Vector& coord,
                                       double* dist = NULL);
    virtual RS_Vector getNearestMiddle(const RS_Vector& coord,
                                       double* dist = NULL);
    virtual RS_Vector getNearestDist(double distance,
                                     const RS_Vector& coord,
                                     double* dist = NULL);
    virtual double getDistanceToPoint(const RS_Vector& coord,
                                      RS_Entity** entity=NULL,
                                      RS2::ResolveLevel level=RS2::ResolveNone,
                                      double solidDist = RS_MAXDOUBLE);
<<<<<<< HEAD
=======
    bool switchMajorMinor(void); //switch major minor axes to keep major the longer ellipse radius
>>>>>>> 55fa7f5f
    virtual bool isPointOnEntity(const RS_Vector& coord,
                                 double tolerance=RS_TOLERANCE);

    virtual void move(RS_Vector offset);
    virtual void rotate(double angle);
    virtual void rotate(RS_Vector center, double angle);
    virtual void scale(RS_Vector center, RS_Vector factor);
    virtual void mirror(RS_Vector axisPoint1, RS_Vector axisPoint2);
    virtual void moveRef(const RS_Vector& ref, const RS_Vector& offset);

    virtual void draw(RS_Painter* painter, RS_GraphicView* view, double patternOffset=0.0);

    friend std::ostream& operator << (std::ostream& os, const RS_Ellipse& a);

    //virtual void calculateEndpoints();
    virtual void calculateBorders();

protected:
    RS_EllipseData data;
};

#endif<|MERGE_RESOLUTION|>--- conflicted
+++ resolved
@@ -125,18 +125,12 @@
 
     virtual void moveStartpoint(const RS_Vector& pos);
     virtual void moveEndpoint(const RS_Vector& pos);
-<<<<<<< HEAD
 
     virtual RS2::Ending getTrimPoint(const RS_Vector& trimCoord,
                                      const RS_Vector& trimPoint);
 
     virtual RS_Vector prepareTrim(const RS_Vector& trimCoord,
                                   const RS_VectorSolutions& trimSol);
-=======
-
-    virtual RS2::Ending getTrimPoint(const RS_Vector& coord,
-                                     const RS_Vector& trimPoint);
->>>>>>> 55fa7f5f
 
     double getEllipseAngle(const RS_Vector& pos);
 
@@ -246,10 +240,7 @@
                                       RS_Entity** entity=NULL,
                                       RS2::ResolveLevel level=RS2::ResolveNone,
                                       double solidDist = RS_MAXDOUBLE);
-<<<<<<< HEAD
-=======
     bool switchMajorMinor(void); //switch major minor axes to keep major the longer ellipse radius
->>>>>>> 55fa7f5f
     virtual bool isPointOnEntity(const RS_Vector& coord,
                                  double tolerance=RS_TOLERANCE);
 
