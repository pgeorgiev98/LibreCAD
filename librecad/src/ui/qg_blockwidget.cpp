/****************************************************************************
**
** This file is part of the LibreCAD project, a 2D CAD program
**
** Copyright (C) 2020 A. Stebich (librecad@mail.lordofbikes.de)
** Copyright (C) 2011 Rallaz (rallazz@gmail.com)
** Copyright (C) 2010-2011 R. van Twisk (librecad@rvt.dds.nl)
**
**
** This file is free software; you can redistribute it and/or modify
** it under the terms of the GNU General Public License as published by
** the Free Software Foundation; either version 2 of the License, or
** (at your option) any later version.
**
** This program is distributed in the hope that it will be useful,
** but WITHOUT ANY WARRANTY; without even the implied warranty of
** MERCHANTABILITY or FITNESS FOR A PARTICULAR PURPOSE.  See the
** GNU General Public License for more details.
** 
** You should have received a copy of the GNU General Public License
** along with this program; if not, write to the Free Software
** Foundation, Inc., 51 Franklin Street, Fifth Floor, Boston, MA  02110-1301  USA
**
** This copyright notice MUST APPEAR in all copies of the script!  
**
**********************************************************************/

#include <QScrollBar>
#include <QTableView>
#include <QHeaderView>
#include <QToolButton>
#include <QMenu>
#include <QBoxLayout>
#include <QLabel>
#include <QLineEdit>
#include <QContextMenuEvent>

#include <algorithm>

#include "qg_blockwidget.h"
#include "rs_blocklist.h"
#include "qg_actionhandler.h"
#include "rs_debug.h"

QG_BlockModel::QG_BlockModel(QObject * parent) : QAbstractTableModel(parent) {
    blockVisible = QIcon(":/icons/visible.svg");
    blockHidden = QIcon(":/icons/invisible.svg");
}

int QG_BlockModel::rowCount ( const QModelIndex & /*parent*/ ) const {
    return listBlock.size();
}

QModelIndex QG_BlockModel::parent ( const QModelIndex & /*index*/ ) const {
    return QModelIndex();
}

QModelIndex QG_BlockModel::index ( int row, int column, const QModelIndex & /*parent*/ ) const {
    if ( row >= listBlock.size() || row < 0)
        return QModelIndex();
    return createIndex ( row, column);
}

bool blockLessThan(const RS_Block *s1, const RS_Block *s2) {
     return s1->getName() < s2->getName();
}

void QG_BlockModel::setBlockList(RS_BlockList* bl) {
    /* since 4.6 the recommended way is to use begin/endResetModel()
     * TNick <nicu.tofan@gmail.com>
     */
    beginResetModel();
    listBlock.clear();
    if (bl == NULL){
        endResetModel();
        return;
    }
    for (int i=0; i<bl->count(); ++i) {
        if ( !bl->at(i)->isUndone() )
            listBlock.append(bl->at(i));
    }
<<<<<<< HEAD
    std::sort(listBlock.begin(), listBlock.end(), blockLessThan);
//called to force redraw
=======
    setActiveBlock(bl->getActive());
    qSort ( listBlock.begin(), listBlock.end(), blockLessThan );

    //called to force redraw
>>>>>>> 51b21cc7
    endResetModel();
}


RS_Block *QG_BlockModel::getBlock( int row ){
    if ( row >= listBlock.size() || row < 0)
        return NULL;
    return listBlock.at(row);
}

QModelIndex QG_BlockModel::getIndex (RS_Block * blk){
    int row = listBlock.indexOf(blk);
    if (row<0)
        return QModelIndex();
    return createIndex ( row, NAME);
}

QVariant QG_BlockModel::data ( const QModelIndex & index, int role ) const {
    if (!index.isValid() || index.row() >= listBlock.size())
        return QVariant();

    RS_Block* blk = listBlock.at(index.row());

    if (role ==Qt::DecorationRole && index.column() == VISIBLE) {
        if (!blk->isFrozen()) {
            return blockVisible;
        } else {
            return blockHidden;
        }
    }
    if (role ==Qt::DisplayRole && index.column() == NAME) {
        return blk->getName();
    }
    if (role == Qt::FontRole && index.column() == NAME) {
        if (activeBlock && activeBlock == blk) {
            QFont font;
            font.setBold(true);
            return font;
        }
    }
//Other roles:
    return QVariant();
}

 /**
 * Constructor.
 */
QG_BlockWidget::QG_BlockWidget(QG_ActionHandler* ah, QWidget* parent,
                               const char* name, Qt::WindowFlags f)
        : QWidget(parent, f) {

    setObjectName(name);
    actionHandler = ah;
    blockList = NULL;
    lastBlock = NULL;

    blockModel = new QG_BlockModel;
    blockView = new QTableView(this);
    blockView->setModel (blockModel);
    blockView->setShowGrid (false);
    blockView->setSelectionMode(QAbstractItemView::ExtendedSelection);
    blockView->setEditTriggers(QAbstractItemView::NoEditTriggers);
    blockView->setFocusPolicy(Qt::NoFocus);
    blockView->setColumnWidth(QG_BlockModel::VISIBLE, 20);
    blockView->verticalHeader()->hide();
    blockView->horizontalHeader()->setStretchLastSection(true);
    blockView->horizontalHeader()->hide();

    QVBoxLayout* lay = new QVBoxLayout(this);
    lay->setSpacing ( 0 );
    lay->setContentsMargins(2, 2, 2, 2);

    QHBoxLayout* layButtons = new QHBoxLayout();
    QHBoxLayout* layButtons2 = new QHBoxLayout();
    QToolButton* but;
    const QSize button_size(28,28);
    // show all blocks:
    but = new QToolButton(this);
    but->setIcon(QIcon(":/icons/visible.svg"));
    but->setMinimumSize(button_size);
    but->setToolTip(tr("Show all blocks"));
    connect(but, &QToolButton::clicked, actionHandler, &QG_ActionHandler::slotBlocksDefreezeAll);
    layButtons->addWidget(but);
    // hide all blocks:
    but = new QToolButton(this);
    but->setIcon( QIcon(":/icons/invisible.svg") );
    but->setMinimumSize(button_size);
    but->setToolTip(tr("Hide all blocks"));
    connect(but, &QToolButton::clicked, actionHandler, &QG_ActionHandler::slotBlocksFreezeAll);
    layButtons->addWidget(but);
    // create block:
    but = new QToolButton(this);
    but->setIcon(QIcon(":/icons/create_block.svg"));
    but->setMinimumSize(button_size);
    but->setToolTip(tr("Create Block"));
    connect(but, &QToolButton::clicked, actionHandler, &QG_ActionHandler::slotBlocksCreate);
    layButtons->addWidget(but);
    // add block:
    but = new QToolButton(this);
    but->setIcon(QIcon(":/icons/add.svg"));
    but->setMinimumSize(button_size);
    but->setToolTip(tr("Add an empty block"));
    connect(but, &QToolButton::clicked, actionHandler, &QG_ActionHandler::slotBlocksAdd);
    layButtons->addWidget(but);
    // remove block:
    but = new QToolButton(this);
    but->setIcon(QIcon(":/icons/remove.svg"));
    but->setMinimumSize(button_size);
    but->setToolTip(tr("Remove block"));
    connect(but, &QToolButton::clicked, actionHandler, &QG_ActionHandler::slotBlocksRemove);
    layButtons->addWidget(but);
    // edit attributes:
    but = new QToolButton(this);
    but->setIcon(QIcon(":/icons/rename_active_block.svg"));
    but->setMinimumSize(button_size);
    but->setToolTip(tr("Rename the active block"));
    connect(but, &QToolButton::clicked, actionHandler, &QG_ActionHandler::slotBlocksAttributes);
    layButtons2->addWidget(but);
    // edit block:
    but = new QToolButton(this);
    but->setIcon(QIcon(":/icons/properties.svg"));
    but->setMinimumSize(button_size);
    but->setToolTip(tr("Edit the active block\n"
                          "in a separate window"));
    connect(but, &QToolButton::clicked, actionHandler, &QG_ActionHandler::slotBlocksEdit);
    layButtons2->addWidget(but);
    // save block:
    but = new QToolButton(this);
    but->setIcon(QIcon(":/icons/save.svg"));
    but->setMinimumSize(button_size);
    but->setToolTip(tr("save the active block to a file"));
    connect(but, &QToolButton::clicked, actionHandler, &QG_ActionHandler::slotBlocksSave);
    layButtons2->addWidget(but);
    // insert block:
    but = new QToolButton(this);
    but->setIcon(QIcon(":/icons/insert_active_block.svg"));
    but->setMinimumSize(button_size);
    but->setToolTip(tr("Insert the active block"));
    connect(but, &QToolButton::clicked, actionHandler, &QG_ActionHandler::slotBlocksInsert);
    layButtons2->addWidget(but);

    // lineEdit to filter block list with RegEx
    matchBlockName = new QLineEdit(this);
    matchBlockName->setReadOnly(false);
    matchBlockName->setPlaceholderText(tr("Filter"));
    matchBlockName->setClearButtonEnabled(true);
    matchBlockName->setToolTip(tr("Looking for matching block names"));
    connect(matchBlockName, &QLineEdit::textChanged, this, &QG_BlockWidget::slotUpdateBlockList);

    lay->addWidget(matchBlockName);
    lay->addLayout(layButtons);
    lay->addLayout(layButtons2);
    lay->addWidget(blockView);

    connect(blockView, &QTableView::clicked, this, &QG_BlockWidget::slotActivated);
    connect(blockView->selectionModel(), &QItemSelectionModel::selectionChanged,
            this, &QG_BlockWidget::slotSelectionChanged);
}

/**
 * Destructor
 */
QG_BlockWidget::~QG_BlockWidget() {
    delete blockView;
    delete blockModel;
}

/**
 * Updates the block box from the blocks in the graphic.
 */
void QG_BlockWidget::update() {
    RS_DEBUG->print("QG_BlockWidget::update()");

    int yPos = blockView->verticalScrollBar()->value();
    RS_Block* activeBlock;

    if (blockList) {
        activeBlock = blockList->getActive();
    } else {
        activeBlock = NULL;
    }

    blockModel->setBlockList(blockList);

    if (blockList==NULL) {
        RS_DEBUG->print("QG_BlockWidget::update(): blockList is NULL");
        blockModel->setActiveBlock(nullptr);
        return;
    }

    RS_Block* b = lastBlock;
    activateBlock(activeBlock);
    lastBlock = b;
    blockView->resizeRowsToContents();
    blockView->verticalScrollBar()->setValue(yPos);

    restoreSelections();

    RS_DEBUG->print("QG_BlockWidget::update() done");
}


void QG_BlockWidget::restoreSelections() {

    QItemSelectionModel* selectionModel = blockView->selectionModel();

    for (auto block: *blockList) {
        if (!block) continue;
        if (!block->isVisibleInBlockList()) continue;
        if (!block->isSelectedInBlockList()) continue;

        QModelIndex idx = blockModel->getIndex(block);
        QItemSelection selection(idx, idx);
        selectionModel->select(selection, QItemSelectionModel::Select);
    }
}


/**
 * Activates the given block and makes it the active
 * block in the blocklist.
 */
void QG_BlockWidget::activateBlock(RS_Block* block) {
    RS_DEBUG->print("QG_BlockWidget::activateBlock()");

    if (block==NULL || blockList==NULL) {
        return;
    }

    lastBlock = blockList->getActive();
    blockList->activate(block);
    QModelIndex idx = blockModel->getIndex (block);

    // remember selected status of the block
    bool selected = block->isSelectedInBlockList();

    blockView->setCurrentIndex ( idx );
    blockModel->setActiveBlock(block);
    blockView->viewport()->update();

    // restore selected status of the block
    QItemSelectionModel::SelectionFlag selFlag;
    if (selected) {
        selFlag = QItemSelectionModel::Select;
    } else {
        selFlag = QItemSelectionModel::Deselect;
    }
    block->selectedInBlockList(selected);
    blockView->selectionModel()->select(QItemSelection(idx, idx), selFlag);
}

/**
 * Called when the user activates (highlights) a block.
 */
void QG_BlockWidget::slotActivated(QModelIndex blockIdx) {
    if (!blockIdx.isValid() || blockList==NULL)
        return;

    RS_Block * block = blockModel->getBlock( blockIdx.row() );
    if (block == 0)
        return;

    if (blockIdx.column() == QG_BlockModel::VISIBLE) {
        RS_Block* b = blockList->getActive();
        blockList->activate(block);
        actionHandler->slotBlocksToggleView();
        activateBlock(b);
        return;
    }

    if (blockIdx.column() == QG_BlockModel::NAME) {
        lastBlock = blockList->getActive();
        activateBlock(block);
    }
}


/**
 * Called on blocks selection/deselection
 */
void QG_BlockWidget::slotSelectionChanged(
    const QItemSelection &selected,
    const QItemSelection &deselected)
{
    QModelIndex index;
    QItemSelectionModel *selectionModel {blockView->selectionModel()};

    foreach (index, selected.indexes()) {
        auto block = blockModel->getBlock(index.row());
        if (block) {
            block->selectedInBlockList(true);
            selectionModel->select(QItemSelection(index, index), QItemSelectionModel::Select);
        }
    }

    foreach (index, deselected.indexes()) {
        auto block = blockModel->getBlock(index.row());
        if (block && block->isVisibleInBlockList()) {
            block->selectedInBlockList(false);
            selectionModel->select(QItemSelection(index, index), QItemSelectionModel::Deselect);
        }
    }
}


/**
 * Shows a context menu for the block widget. Launched with a right click.
 */
void QG_BlockWidget::contextMenuEvent(QContextMenuEvent *e) {

    // select item (block) in Block List widget first because left-mouse-click event are not to be triggered
    // slotActivated(blockView->currentIndex());

    QMenu* contextMenu = new QMenu(this);
    QLabel* caption = new QLabel(tr("Block Menu"), this);
    QPalette palette;
    palette.setColor(caption->backgroundRole(), RS_Color(0,0,0));
    palette.setColor(caption->foregroundRole(), RS_Color(255,255,255));
    caption->setPalette(palette);
    caption->setAlignment( Qt::AlignCenter );
    // Actions for all blocks:
    contextMenu->addAction( tr("&Defreeze all Blocks"), actionHandler,
                             SLOT(slotBlocksDefreezeAll()), 0);
    contextMenu->addAction( tr("&Freeze all Blocks"), actionHandler,
                             SLOT(slotBlocksFreezeAll()), 0);
    contextMenu->addSeparator();
    // Actions for selected blocks or,
    // if nothing is selected, for active block:
    contextMenu->addAction( tr("&Toggle Visibility"), actionHandler,
                             SLOT(slotBlocksToggleView()), 0);
    contextMenu->addAction( tr("&Remove Block"), actionHandler,
                             SLOT(slotBlocksRemove()), 0);
    contextMenu->addSeparator();
    // Single block actions:
    contextMenu->addAction( tr("&Add Block"), actionHandler,
                             SLOT(slotBlocksAdd()), 0);
    contextMenu->addAction( tr("&Rename Block"), actionHandler,
                             SLOT(slotBlocksAttributes()), 0);
    contextMenu->addAction( tr("&Edit Block"), actionHandler,
                             SLOT(slotBlocksEdit()), 0);
    contextMenu->addAction( tr("&Insert Block"), actionHandler,
                             SLOT(slotBlocksInsert()), 0);
    contextMenu->addAction( tr("&Create New Block"), actionHandler,
                             SLOT(slotBlocksCreate()), 0);
    contextMenu->exec(QCursor::pos());
    delete contextMenu;

    e->accept();
}



/**
 * Escape releases focus.
 */
void QG_BlockWidget::keyPressEvent(QKeyEvent* e) {
    switch (e->key()) {
    case Qt::Key_Escape:
        emit escape();
        break;

    default:
        QWidget::keyPressEvent(e);
        break;
    }
}


void QG_BlockWidget::blockAdded(RS_Block*) {
    update();
    if (! matchBlockName->text().isEmpty()) {
        slotUpdateBlockList();
    }
}


/**
 * Called when reg-expression matchBlockName->text changed
 */
void QG_BlockWidget::slotUpdateBlockList() {

    if (!blockList) {
        return;
    }

    QRegExp rx("");
    int pos = 0;
    QString s, n;

    n = matchBlockName->text();
    rx.setPattern(n);
    rx.setPatternSyntax(QRegExp::WildcardUnix);

    for (int i = 0; i < blockList->count(); i++) {
        RS_Block* block = blockModel->getBlock(i);
        if (!block) continue;
        s = block->getName();
        int f = rx.indexIn(s, pos);
        if (!f) {
            blockView->showRow(i);
            blockModel->getBlock(i)->visibleInBlockList(true);
        } else {
            blockView->hideRow(i);
            blockModel->getBlock(i)->visibleInBlockList(false);
        }
    }

    restoreSelections();
}<|MERGE_RESOLUTION|>--- conflicted
+++ resolved
@@ -79,15 +79,10 @@
         if ( !bl->at(i)->isUndone() )
             listBlock.append(bl->at(i));
     }
-<<<<<<< HEAD
-    std::sort(listBlock.begin(), listBlock.end(), blockLessThan);
-//called to force redraw
-=======
     setActiveBlock(bl->getActive());
-    qSort ( listBlock.begin(), listBlock.end(), blockLessThan );
+    std::sort ( listBlock.begin(), listBlock.end(), blockLessThan );
 
     //called to force redraw
->>>>>>> 51b21cc7
     endResetModel();
 }
 
