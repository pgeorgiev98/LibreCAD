/****************************************************************************
**
** This file is part of the LibreCAD project, a 2D CAD program
**
** Copyright (C) 2010 R. van Twisk (librecad@rvt.dds.nl)
** Copyright (C) 2001-2003 RibbonSoft. All rights reserved.
**
**
** This file may be distributed and/or modified under the terms of the
** GNU General Public License version 2 as published by the Free Software 
** Foundation and appearing in the file gpl-2.0.txt included in the
** packaging of this file.
**
** This program is distributed in the hope that it will be useful,
** but WITHOUT ANY WARRANTY; without even the implied warranty of
** MERCHANTABILITY or FITNESS FOR A PARTICULAR PURPOSE.  See the
** GNU General Public License for more details.
** 
** You should have received a copy of the GNU General Public License
** along with this program; if not, write to the Free Software
** Foundation, Inc., 51 Franklin Street, Fifth Floor, Boston, MA  02110-1301  USA
**
** This copyright notice MUST APPEAR in all copies of the script!  
**
**********************************************************************/

#include "rs_actionlayersadd.h"

#include <QAction>
#include "rs_dialogfactory.h"
#include "rs_graphic.h"
#include "qg_layerwidget.h"

RS_ActionLayersAdd::RS_ActionLayersAdd(RS_EntityContainer& container,
                                       RS_GraphicView& graphicView)
        :RS_ActionInterface("Add Layer", container, graphicView) {}

<<<<<<< HEAD
QAction* RS_ActionLayersAdd::createGUIAction(RS2::ActionType /*type*/, QObject* /*parent*/) {
    QAction* action = new QAction(QIcon(":/ui/layeradd.png"), tr("&Add Layer"), NULL);
    action->setShortcut(QKeySequence("Ctrl+L"));
    return action;
}

=======
>>>>>>> 17a31083
void RS_ActionLayersAdd::trigger() {
    RS_DEBUG->print("add layer");

    if (RS_DIALOGFACTORY) {
        if (graphic) {
            RS_Layer* layer = RS_DIALOGFACTORY->requestNewLayerDialog(
                                  graphic->getLayerList());
            if (layer)
                graphic->addLayer(layer);
                graphic->getLayerList()->getLayerWitget()->slotUpdateLayerList();
        }
    }
    finish(false);
}

void RS_ActionLayersAdd::init(int status) {
    RS_ActionInterface::init(status);
    trigger();
}

// EOF<|MERGE_RESOLUTION|>--- conflicted
+++ resolved
@@ -35,15 +35,6 @@
                                        RS_GraphicView& graphicView)
         :RS_ActionInterface("Add Layer", container, graphicView) {}
 
-<<<<<<< HEAD
-QAction* RS_ActionLayersAdd::createGUIAction(RS2::ActionType /*type*/, QObject* /*parent*/) {
-    QAction* action = new QAction(QIcon(":/ui/layeradd.png"), tr("&Add Layer"), NULL);
-    action->setShortcut(QKeySequence("Ctrl+L"));
-    return action;
-}
-
-=======
->>>>>>> 17a31083
 void RS_ActionLayersAdd::trigger() {
     RS_DEBUG->print("add layer");
 
