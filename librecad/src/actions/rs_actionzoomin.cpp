--- conflicted
+++ resolved
@@ -50,36 +50,6 @@
 {
 }
 
-<<<<<<< HEAD
-QAction* RS_ActionZoomIn::createGUIAction(RS2::ActionType type, QObject* /*parent*/) {
-    QAction* action;
-
-    if (type==RS2::ActionZoomIn) {
-        // tr("Zoom in")
-        action = new QAction(tr("Zoom &In"), nullptr);
-#if QT_VERSION >= 0x040600
-        action->setIcon(QIcon::fromTheme("zoom-in", QIcon(":/actions/zoomin.png")));
-#else
-        action->setIcon(QIcon(":/actions/zoomin.png"));
-#endif
-        action->setShortcut(QKeySequence::ZoomIn);
-        action->setStatusTip(tr("Zooms in"));
-    } else {
-        // tr("Zoom Out")
-        action = new QAction(tr("Zoom &Out"), nullptr);
-#if QT_VERSION >= 0x040600
-        action->setIcon(QIcon::fromTheme("zoom-out", QIcon(":/actions/zoomout.png")));
-#else
-        action->setIcon(QIcon(":/actions/zoomout.png"));
-#endif
-        action->setShortcut(QKeySequence::ZoomOut);
-        action->setStatusTip(tr("Zooms out"));
-    }
-    return action;
-}
-
-=======
->>>>>>> 1dbab289
 void RS_ActionZoomIn::init(int status) {
     RS_ActionInterface::init(status);
     trigger();
