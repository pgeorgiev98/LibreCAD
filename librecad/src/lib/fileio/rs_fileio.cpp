--- conflicted
+++ resolved
@@ -95,15 +95,9 @@
         }
     }
 
-<<<<<<< HEAD
-    std::unique_ptr<RS_FilterInterface> filter(getImportFilter(file, type));
-    if (filter!=NULL) {
-        return filter->fileImport(graphic, file, type);
-=======
     std::unique_ptr<RS_FilterInterface> filter(getExportFilter(file, type));
     if (filter!=NULL) {
         return filter->fileExport(graphic, file, type);
->>>>>>> 8fb28955
     }
     RS_DEBUG->print("RS_FileIO::fileExport: no filter found");
 
